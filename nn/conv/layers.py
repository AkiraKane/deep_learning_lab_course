import numpy as np
import math

from ..layers import Layer, Parameterized, Activation
<<<<<<< HEAD


=======
>>>>>>> db319e7c
class Conv(Layer, Parameterized):

    """ 
    A convolutional layer that supports convolving an input tensor
    with a set of filters.
    We will, for now, assume that we always want zero padding around
    the input (which we indicate by saying we want a 'same' convolution).
    We assume that the input tensor is shaped:
    (batch_size, input_channels, height, width)
    That is for a 32x32 RGB image and batch size 64 we would have:
    (64, 3, 32, 32)

    Parameters
    ----------
    input_layer : a :class:`Layer` instance
    n_feats : the number of features or neurons for the conv layer
    filter_shape : a tuple specifying the filter shape, e.g. (5,5)
    strides : a tuple specifying the stride of the convolution, e.g. (1,1)
    init_stddef : a float specifying the standard deviation for weight init
    padding_mode : a string specifying which padding mode to use 
      (we only support zero padding or 'same' convolutions for now)
    activation_fun : a :class:`Activation` instance
    """

    def __init__(self, input_layer, n_feats,
                 filter_shape, init_stddev, strides=(1, 1),
                 padding_mode='same',
                 activation_fun=Activation('relu')):
        """
        Initialize convolutional layer.
        :parameters@param input_layer 

        """
        self.n_feats = n_feats
        self.filter_shape = filter_shape
        self.strides = strides
        self.init_stddev = init_stddev
        self.padding_mode = padding_mode
        self.input_shape = input_layer.output_size()
        self.n_channels = self.input_shape[1]
        self.activation_fun = activation_fun

        W_shape = (self.n_channels, self.n_feats) + self.filter_shape
        self.W = np.random.normal(size=W_shape, scale=self.init_stddev)
        self.b = np.zeros(self.n_feats)

    def conv(self, inputs, weights, strides, padding_mode, convout):
        # Pad the input image to realize the 'same convolution'
        filter_dimension = weights.shape[-2:]
        row_pad = (filter_dimension[0] - 1) / 2.0
        col_pad = (filter_dimension[1] - 1) / 2.0

        # Pad the images
        padded = np.pad(inputs, ((0, 0), (0, 0), (math.floor(row_pad), math.ceil(row_pad)), (math.floor(col_pad),
                        math.ceil(col_pad))), 'constant')

        for input in range(len(inputs)):
            for output_row in range(input.shape[2]):
                for output_col in range(input.shape[3]):
                    for filter in range(input.shape[1]):
                        row_start = output_row
                        row_end = output_row + filter_dimension[0]
                        col_start = output_col
                        col_end = output_col + filter_dimension[1]

                        patch_sum = 0
                        for channel in range(weights.shape[0]):
                            patch_sum += np.sum(padded[input, channel, row_start : row_end,
                                                col_start : col_end] * weights[channel, filter])

                        convout[input, filter, output_row, output_col] = patch_sum

    def fprop(self, input):
        # we cache the input and the input
        self.last_input = input
        convout = np.empty(self.output_size())
        # TODO
        # This is were you actually do the convolution with W!
        # You do not have to consider the bias!
        # We will simply add it in a second step (see line below)
        # you simply need to convolve the input with self.W and
        # write the result into convout
        # HINT: I recommend putting conv and pooling in little helper functions
        #       at the start of this file!
        #       The call to these should then look something like:
        self.conv(input, self.W, self.strides, self.padding_mode, convout)
        # TODO
        convout += self.b[np.newaxis, :, np.newaxis, np.newaxis]
        if self.activation_fun is not None:
            return self.activation_fun.fprop(convout)
        else:
            return convout

    def bprop_conv(self, last_input, output_grad_pre, W, input_grad, dW):  # noqa
        pass

    def bprop(self, output_grad):
        if self.activation_fun == None:
            output_grad_pre = output_grad
        else:
            output_grad_pre = self.activation_fun.bprop(output_grad)
        last_input_shape = self.last_input.shape
        input_grad = np.empty(last_input_shape)
        self.dW = np.empty(self.W.shape)
        # TODO
        # TODO:
        # This is were you have to backpropagate through the convolution
        # and write your results into dW
        # NOTE: again the bias is covered below!
        # HINT: I recommend putting conv and pooling in little helper functions
        #       at the start of this file!
        #       The call to these should then look something like:
        #bprop_conv(self.last_input, output_grad_pre, self.W, input_grad,  self.dW)
        # TODO
        n_imgs = output_grad_pre.shape[0]
        self.db = np.sum(output_grad_pre, axis=(0, 2, 3)) / (n_imgs)
        return input_grad

    def params(self):
        return self.W, self.b

    def grad_params(self):
        return self.dW, self.db

    def output_size(self):
        if self.padding_mode == 'same':
            h = self.input_shape[2]
            w = self.input_shape[3]
        else:
            raise NotImplementedError(
                "Unknown padding mode {}".format(self.padding_mode))
        shape = (self.input_shape[0], self.n_feats, h, w)
        return shape


class Pool(Layer):
    """
    A pooling layer for dimensionality reduction.

    Parameters:
    -----------
    input_layer : a :class:`Layer` instance
    n_feats : the number of features or neurons for the conv layer
    pool_shape : a tuple specifying the pooling region size, e.g., (3,3)
    strides : a tuple specifying the stride of the pooling, e.g. (1,1),
       stides == pool_shape results in non-overlaping pooling
    mode : the pooling type (we only support max-pooling for now)
    """

    def __init__(self, input_layer, pool_shape=(3, 3), strides=(1, 1), mode='max'):
        if mode != 'max':
            raise NotImplementedError("Only max-pooling currently implemented")
        self.mode = mode
        self.pool_h, self.pool_w = pool_shape
        self.stride_y, self.stride_x = strides
        self.input_shape = input_layer.output_size()

    def pool(self, input, poolout, last_switches, pool_h, pool_w, stride_y, stride_x):
        for img in range(len(input)):
            for channel in range(input.shape[1]):
                for out_row in range(0, input.shape[2], stride_y):
                    out_row_end = min(out_row + pool_h, input.shape[2])
                    for out_col in range(0, input.shape[3], stride_x):
                        out_col_end = min(out_col + pool_w, input.shape[3])

                        submatrix = input[img, channel, out_row : out_row_end, out_col : out_col_end]

                        max_value = submatrix.max()
                        max_coords = np.ravel(np.where(submatrix == max_value))
                        max_coords += np.array([out_row, out_col])

                        poolout[img, channel, out_row // stride_y, out_col // stride_x] = max_value
                        last_switches[img, channel, out_row // stride_y, out_col // stride_x] = max_coords

    def fprop(self, input):
        # we cache the input
        self.last_input_shape = input.shape
        # and also the switches
        # which are the positions were the maximum was
        # we need those for doing the backwards pass!
        self.last_switches = np.empty(self.output_size() + (2,),
                                      dtype=np.int)
        poolout = np.empty(self.output_size())
        # TODO
        # this is were you have to implement pooling
        # HINT: it is very similar to the convolution from above
        #       only that you compute a max rather than a multiplication with
        #       weights
        # HINT: You should store the result in poolout and the max positions
        #       (switches) in self.last_switches, you will need those in the
        #       backward pass!
        # the call should look something like:
<<<<<<< HEAD
        # pool(input, poolout, self.last_switches, self.pool_h, self.pool_w,
        #     self.stride_y, self.stride_x)
=======
        self.pool(input, poolout, self.last_switches, self.pool_h, self.pool_w,
             self.stride_y, self.stride_x)
>>>>>>> db319e7c
        # TODO
        return poolout

    def bprop(self, output_grad):
        input_grad = np.empty(self.last_input_shape)
        # TODO
        # implement the backward pass through the pooling
        # it should use the switches, the call should look something like:
        #bprop_pool(output_grad, self.last_switches, input_grad)
        # TODO
        return input_grad

    def output_size(self):
        input_shape = self.input_shape
        shape = (input_shape[0],
                 input_shape[1],
                 input_shape[2] // self.stride_y,
                 input_shape[3] // self.stride_x)
        return shape


class Flatten(Layer):
    """ 
    This is a simple layer that you can use to flatten
    the output from, for example, a convolution or pooling layer. 
    Such that you can put a fully connected layer on top!
    The result will always preserve the dimensionality along
    the zeroth axis (the batch size) and flatten all other dimensions!
    """

    def __init__(self, input_layer):
        self.input_shape = input_layer.output_size()

    def fprop(self, input):
        self.last_input_shape = input.shape
        return np.reshape(input, (input.shape[0], -1))

    def bprop(self, output_grad):
        return np.reshape(output_grad, self.last_input_shape)

    def output_size(self):
        return (self.input_shape[0], np.prod(self.input_shape[1:]))<|MERGE_RESOLUTION|>--- conflicted
+++ resolved
@@ -2,13 +2,9 @@
 import math
 
 from ..layers import Layer, Parameterized, Activation
-<<<<<<< HEAD
-
-
-=======
->>>>>>> db319e7c
+
+
 class Conv(Layer, Parameterized):
-
     """ 
     A convolutional layer that supports convolving an input tensor
     with a set of filters.
@@ -92,7 +88,7 @@
         # HINT: I recommend putting conv and pooling in little helper functions
         #       at the start of this file!
         #       The call to these should then look something like:
-        self.conv(input, self.W, self.strides, self.padding_mode, convout)
+        #conv(input, self.W, self.strides, self.padding_mode, convout)
         # TODO
         convout += self.b[np.newaxis, :, np.newaxis, np.newaxis]
         if self.activation_fun is not None:
@@ -199,13 +195,8 @@
         #       (switches) in self.last_switches, you will need those in the
         #       backward pass!
         # the call should look something like:
-<<<<<<< HEAD
-        # pool(input, poolout, self.last_switches, self.pool_h, self.pool_w,
-        #     self.stride_y, self.stride_x)
-=======
         self.pool(input, poolout, self.last_switches, self.pool_h, self.pool_w,
              self.stride_y, self.stride_x)
->>>>>>> db319e7c
         # TODO
         return poolout
 
